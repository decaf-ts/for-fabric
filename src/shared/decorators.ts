import { AuthorizationError, Repo } from "@decaf-ts/core";
import { FabricContractContext, FabricERC20Contract } from "../contracts";
import {
  Context,
  NotFoundError,
  onCreate,
  readonly,
  RepositoryFlags,
  transient,
} from "@decaf-ts/db-decorators";
import {
  Decoration,
  Model,
  ModelKeys,
  propMetadata,
  required,
} from "@decaf-ts/decorator-validation";
import { FabricModelKeys } from "./constants";
<<<<<<< HEAD
import { Context } from "fabric-contract-api";
=======
import { apply } from "@decaf-ts/reflection";
>>>>>>> 9f37b518

export function Owner() {
  return function (
    target: any,
    propertyKey: string,
    descriptor: PropertyDescriptor
  ) {
    const originalMethod = descriptor.value;

    descriptor.value = async function (
      this: FabricERC20Contract,
      ...args: any[]
    ) {
      const ctx: Context = args[0];
      const acountId = ctx.clientIdentity.getID();

      const select = await (this as FabricERC20Contract)[
        "tokenRepository"
      ].select(undefined, ctx);

      const tokens = await select.execute();

      if (tokens.length == 0) {
        throw new NotFoundError("No tokens avaialble");
      }

      if (tokens.length > 1) {
        throw new NotFoundError(`To many token available : ${tokens.length}`);
      }

      if (tokens[0].owner != acountId) {
        throw new AuthorizationError(
          `User not authorized to run ${propertyKey} on the token`
        );
      }

      return await originalMethod.apply(this, args);
    };

    return descriptor;
  };
}

export async function ownedByOnCreate<
  M extends Model,
  R extends Repo<M, F, C>,
  V,
  F extends RepositoryFlags,
  C extends Context<F>,
>(
  this: R,
  context: Context<F>,
  data: V,
  key: keyof M,
  model: M
): Promise<void> {
  const { stub } = context as any;

  const creator = await stub.getCreator();
  const owner = creator.mspid;

  const setOwnedByKeyValue = function <M extends Model>(
    target: M,
    propertyKey: string,
    value: string | number | bigint
  ) {
    Object.defineProperty(target, propertyKey, {
      enumerable: true,
      writable: false,
      configurable: true,
      value: value,
    });
  };

  setOwnedByKeyValue(model, key as string, owner);
}

export function OwnedBy() {
  const key = getFabricModelKey(FabricModelKeys.OWNEDBY);

  function ownedBy() {
    return function (obj: any, attribute?: any) {
      return apply(
        required(),
        readonly(),
        onCreate(ownedByOnCreate),
        propMetadata(getFabricModelKey(FabricModelKeys.OWNEDBY), attribute)
      )(obj, attribute);
    };
  }

  return Decoration.for(key)
    .define({
      decorator: ownedBy,
      args: [],
    })
    .apply();
}

export function getFabricModelKey(key: string) {
  return Model.key(FabricModelKeys.FABRIC + key);
}

export function privateData(collection?: string) {
  if (!collection) {
    throw new Error("Collection name is required");
  }

  const key: string = getFabricModelKey(FabricModelKeys.PRIVATE);

  return function privateData(model: any, attribute?: any) {
    const propertyKey = attribute || undefined;

    const meta = Reflect.getMetadata(
      key,
      model[ModelKeys.ANCHOR] || model,
      propertyKey as string
    );
    const data = meta?.collections || [];

    propMetadata(getFabricModelKey(FabricModelKeys.PRIVATE), {
      ...(!attribute && {
        collections: data ? [...new Set([...data, collection])] : [collection],
      }),
      isPrivate: !attribute,
    })(attribute ? model.constructor : model[ModelKeys.ANCHOR] || model);

    if (attribute) {
      propMetadata(getFabricModelKey(FabricModelKeys.PRIVATE), {
        collections: data ? [...new Set([...data, collection])] : [collection],
      })(model, attribute);
      transient()(model, attribute);
    }
  };
}<|MERGE_RESOLUTION|>--- conflicted
+++ resolved
@@ -16,11 +16,8 @@
   required,
 } from "@decaf-ts/decorator-validation";
 import { FabricModelKeys } from "./constants";
-<<<<<<< HEAD
-import { Context } from "fabric-contract-api";
-=======
+import { Context as HLContext } from "fabric-contract-api";
 import { apply } from "@decaf-ts/reflection";
->>>>>>> 9f37b518
 
 export function Owner() {
   return function (
@@ -34,7 +31,7 @@
       this: FabricERC20Contract,
       ...args: any[]
     ) {
-      const ctx: Context = args[0];
+      const ctx: HLContext = args[0];
       const acountId = ctx.clientIdentity.getID();
 
       const select = await (this as FabricERC20Contract)[
