import * as x509 from "@peculiar/x509";
import { Crypto, CryptoKey } from "@peculiar/webcrypto";
import { stringFormat } from "@decaf-ts/decorator-validation";
<<<<<<< HEAD
import { isBrowser, Logging } from "@decaf-ts/logging";
=======
import { Logging } from "@decaf-ts/logging";
import { isBrowser } from "@decaf-ts/logging";
>>>>>>> a03ff50b

const crypto = new Crypto();
x509.cryptoProvider.set(crypto);

export enum BASE_ALPHABET {
  BASE2 = "01",
  BASE8 = "01234567",
  BASE11 = "0123456789a",
  BASE16 = "0123456789abcdef",
  BASE32 = "0123456789ABCDEFGHJKMNPQRSTVWXYZ",
  BASE32_Z = "ybndrfg8ejkmcpqxot1uwisza345h769",
  BASE36 = "0123456789abcdefghijklmnopqrstuvwxyz",
  BASE58 = "123456789ABCDEFGHJKLMNPQRSTUVWXYZabcdefghijkmnopqrstuvwxyz",
  BASE62 = "0123456789abcdefghijklmnopqrstuvwxyzABCDEFGHIJKLMNOPQRSTUVWXYZ",
  BASE64 = "ABCDEFGHIJKLMNOPQRSTUVWXYZabcdefghijklmnopqrstuvwxyz0123456789+/",
  BASE67 = "ABCDEFGHIJKLMNOPQRSTUVWXYZabcdefghijklmnopqrstuvwxyz0123456789-_.!~",
}

export type keyObject = {
  iv: ArrayBuffer;
  key: CryptoKey;
};

export enum CRYPTO {
  HASH = "SHA-256",
  ITERATIONS = 1000,
  KEYLENGTH = 48,
  DERIVED_IV_LENGTH = 16,
  DERIVED_KEY_LENGTH = 32, // Because SHA-256 used has a native size of 32 bytes
  ALGORYTHM = "AES-GCM",
  KEY_ALGORYTHM = "PBKDF2",
}

export class BaseEncoder {
  private readonly baseMap: Uint8Array = new Uint8Array(256);
  private readonly base: number;
  private readonly leader: string;
  private readonly factor: number;
  private readonly iFactor: number;

  constructor(private alphabet: BASE_ALPHABET) {
    if (this.alphabet.length >= 255) throw new Error("Alphabet too long");

    for (let j = 0; j < this.baseMap.length; j++) this.baseMap[j] = 255;

    for (let i = 0; i < alphabet.length; i++) {
      const x = alphabet.charAt(i);
      const xc = x.charCodeAt(0);
      if (this.baseMap[xc] !== 255) throw new Error(x + " is ambiguous");

      this.baseMap[xc] = i;
    }

    this.base = this.alphabet.length;
    this.leader = this.alphabet.charAt(0);
    this.factor = Math.log(this.base) / Math.log(256); // log(BASE) / log(256), rounded up
    this.iFactor = Math.log(256) / Math.log(this.base); // log(256) / log(BASE), rounded up
  }

  encode(source: Uint8Array | DataView | any[] | string) {
    if (typeof source === "string") {
      source = Buffer.from(source);
    } else if (ArrayBuffer.isView(source)) {
      source = new Uint8Array(
        source.buffer,
        source.byteOffset,
        source.byteLength
      );
    } else if (Array.isArray(source)) {
      source = Uint8Array.from(source);
    }

    if (source.length === 0) return "";

    // Skip & count leading zeroes.
    let zeroes = 0;
    let length = 0;
    let pbegin = 0;
    const pend = source.length;
    while (pbegin !== pend && source[pbegin] === 0) {
      pbegin++;
      zeroes++;
    }
    // Allocate enough space in big-endian base58 representation.
    const size = ((pend - pbegin) * this.iFactor + 1) >>> 0;
    const b58 = new Uint8Array(size);
    // Process the bytes.
    while (pbegin !== pend) {
      let carry = source[pbegin];
      // Apply "b58 = b58 * 256 + ch".
      let i = 0;
      for (
        let it1 = size - 1;
        (carry !== 0 || i < length) && it1 !== -1;
        it1--, i++
      ) {
        carry += (256 * b58[it1]) >>> 0;
        b58[it1] = carry % this.base >>> 0;
        carry = (carry / this.base) >>> 0;
      }
      if (carry !== 0) throw new Error("Non-zero carry");

      length = i;
      pbegin++;
    }
    // Skip leading zeroes in base58 result.
    let it2 = size - length;
    while (it2 !== size && b58[it2] === 0) it2++;

    // Translate the result into a string.
    let str = this.leader.repeat(zeroes);
    for (; it2 < size; ++it2) {
      str += this.alphabet.charAt(b58[it2]);
    }
    return str;
  }

  private decodeUnsafe(source: string): Uint8Array | undefined {
    if (source.length === 0) return new Uint8Array(0);

    let psz = 0;
    // Skip and count leading '1's.
    let zeroes = 0;
    let length = 0;
    while (source[psz] === this.leader) {
      zeroes++;
      psz++;
    }
    // Allocate enough space in big-endian base256 representation.
    const size = ((source.length - psz) * this.factor + 1) >>> 0; // log(58) / log(256), rounded up.
    const b256 = new Uint8Array(size);
    // Process the characters.
    while (source[psz]) {
      // Decode character
      let carry = this.baseMap[source.charCodeAt(psz)];
      // Invalid character
      if (carry === 255) return;

      let i = 0;
      for (
        let it3 = size - 1;
        (carry !== 0 || i < length) && it3 !== -1;
        it3--, i++
      ) {
        carry += (this.base * b256[it3]) >>> 0;
        b256[it3] = carry % 256 >>> 0;
        carry = (carry / 256) >>> 0;
      }
      if (carry !== 0) throw new Error("Non-zero carry");

      length = i;
      psz++;
    }
    // Skip leading zeroes in b256.
    let it4 = size - length;
    while (it4 !== size && b256[it4] === 0) it4++;

    const vch = new Uint8Array(zeroes + (size - it4));
    let j = zeroes;
    while (it4 !== size) vch[j++] = b256[it4++];

    return vch;
  }

  decode(source: string) {
    const buffer = this.decodeUnsafe(source);
    if (buffer) return buffer;
    throw new Error("Non-base" + this.base + " character");
  }
}

export class CryptoUtils {
  private static readonly b58encoder = new BaseEncoder(BASE_ALPHABET.BASE58);
  private static readonly logger = Logging.for(CryptoUtils.name);
  private constructor() {}

  static fabricIdFromCertificate(certificate: string) {
    this.logger.debug(stringFormat("Parsing certificate: {0}", certificate));
    const cert = new x509.X509Certificate(certificate);
    const { subject, issuer } = cert;
    this.logger.debug(
      stringFormat(
        "Certificate parsed with subject {0} and issuer {1}",
        subject,
        issuer
      )
    );
    return `x509::/${subject.replaceAll(", ", "/")}::/${issuer.replaceAll(", ", "/")}`;
  }

  static encode(str: string): string {
    return this.b58encoder.encode(str);
  }
  static decode(str: string): string {
    const decoded = this.b58encoder.decode(str);
    const result = new TextDecoder().decode(decoded);
    return result;
  }

  static stringToArrayBuffer(str: string) {
    const buf = new ArrayBuffer(str.length);
    const bufView = new Uint8Array(buf);
    for (let i = 0, strLen = str.length; i < strLen; i++) {
      bufView[i] = str.charCodeAt(i);
    }
    return buf;
  }

  private static async extractKey(
    type: "private" | "public",
    pem: Buffer | string,
    usages?: any[]
  ) {
    const subtle = crypto.subtle;

    const str = pem
      .toString("utf8")
      .replace(
        new RegExp(`-----BEGIN (${type.toUpperCase()} KEY|CERTIFICATE)-----`),
        ""
      )
      .replaceAll("\n", "")
      .replace(
        new RegExp(`-----END (${type.toUpperCase()} KEY|CERTIFICATE)-----`),
        ""
      );
    const decoded = Buffer.from(str, "base64").toString("binary");
    const binaryDer = this.stringToArrayBuffer(decoded);
    const key = await subtle.importKey(
      "pkcs8",
      binaryDer,
      {
        name: "ECDSA",
        namedCurve: "P-256",
      },
      true,
      usages ? usages : ["sign"]
    );

    return key;
  }

  static async extractPrivateKey(pem: Buffer | string, usages?: any[]) {
    return this.extractKey("private", pem, usages);
  }

  static async extractPublicKey(pem: Buffer | string, usages?: any[]) {
    return this.extractKey("public", pem, usages);
  }

  static async sign(privateKey: string, data: Buffer): Promise<string> {
    const key = await this.extractPrivateKey(privateKey);
    const buff = (await crypto.subtle.sign(
      {
        name: "ECDSA",
        hash: "SHA-256",
      },
      key,
      data
    )) as ArrayBuffer;

    return Array.from(new Uint8Array(buff))
      .map((b) => b.toString(16).padStart(2, "0"))
      .join("");
  }

  static async verify(
    certificate: string,
    signature: Buffer | string,
    data: Buffer | string
  ): Promise<boolean> {
    const cert = new x509.X509Certificate(certificate);
    const key = await cert.publicKey.export();
    signature = (
      typeof signature === "string" ? Buffer.from(signature, "hex") : signature
    ) as Buffer;
    data = (typeof data === "string" ? Buffer.from(data) : data) as Buffer;
    return crypto.subtle.verify(
      {
        name: "ECDSA",
        hash: "SHA-256",
      },
      key,
      signature,
      data
    );
  }

  static async encrypt(certificate: string, data: string | Buffer) {
    const cert = new x509.X509Certificate(certificate);
    const key = await cert.publicKey.export();
    data = (typeof data === "string" ? Buffer.from(data) : data) as Buffer;
    const buff = await this.getSubtleCrypto().encrypt(
      {
        name: "ECDSA",
      },
      key,
      data
    );

    return Array.from(new Uint8Array(buff))
      .map((b) => b.toString(16).padStart(2, "0"))
      .join("");
  }

  private static getSubtleCrypto() {
    return isBrowser()
      ? (globalThis as any).window.crypto.subtle
      : crypto.subtle;
  }

  static async decrypt(privateKey: string, data: string | Buffer) {
    const key = await this.extractPrivateKey(privateKey);
    data = (
      typeof data === "string" ? Buffer.from(data, "hex") : data
    ) as Buffer;
    return this.getSubtleCrypto().decrypt(
      {
        name: "ECDSA",
      },
      key,
      data
    );
  }

  /**
   * @summary Util function to get a random master key
   *
   * @description If data is not passed, a random ArrayBuffer will be generated
   *
   * @param {ArrayBuffer} data encrytion data
   *
   * @function getMaster
   */
  static async getMaster(data?: ArrayBuffer): Promise<keyObject> {
    const textEncoder = new TextEncoder();
    if (data === undefined) {
      const genGenesis = crypto.randomUUID();
<<<<<<< HEAD
      data = textEncoder.encode(genGenesis).buffer;
=======
      data = textEncoder.encode(genGenesis) as unknown as ArrayBuffer;
>>>>>>> a03ff50b
    }

    const importedKey = await this.getSubtleCrypto().importKey(
      "raw",
      data,
      CRYPTO.KEY_ALGORYTHM as string,
      false,
      ["deriveBits"]
    );

    return {
      key: importedKey,
      iv: data!,
    };
  }

  /**
   * @summary Util function to derive a key from another key
   *
   * @param {string} salt
   * @param {CryptoKey} key Original key
   *
   * @function getDerivationKey
   */
  static async getDerivationKey(salt: string, key: CryptoKey) {
    const textEncoder = new TextEncoder();
    const saltBuffer = textEncoder.encode(salt);
    const saltHashed = await this.getSubtleCrypto().digest(
      "SHA-256",
      saltBuffer
    );
    const params = {
      name: CRYPTO.KEY_ALGORYTHM as string,
      hash: CRYPTO.HASH,
      salt: saltHashed,
      iterations: CRYPTO.ITERATIONS,
    };
    const derivation = await this.getSubtleCrypto().deriveBits(
      params,
      key,
      CRYPTO.KEYLENGTH * 8
    );
    return this.getKey(derivation);
  }

  /**
   * @summary Util function to get the key and IV from the CrytoKey array
   *
   * @param {ArrayBuffer} derivation
   *
   * @function getKey
   */
  static async getKey(derivation: ArrayBuffer) {
    // eslint-disable-next-line @typescript-eslint/no-unused-vars
    const ivlen = 16;
    const keylen = 32;
    const derivedKey = derivation.slice(0, keylen);
    const iv = derivation.slice(keylen);
    const importedEncryptionKey = await this.getSubtleCrypto().importKey(
      "raw",
      derivedKey,
      { name: CRYPTO.ALGORYTHM as string },
      false,
      ["encrypt", "decrypt"]
    );
    return {
      key: importedEncryptionKey,
      iv: iv,
    };
  }

  /**
   * @summary Util function to decrypt data
   *
   * @param {string} text
   * @param {keyObject} keyObject
   *
   * @function encrypt
   */
  static async encryptPin(
    text: string,
    keyObject: keyObject
  ): Promise<ArrayBuffer> {
    const textEncoder = new TextEncoder();
    const textBuffer = textEncoder.encode(text);
    const encryptedText = await this.getSubtleCrypto().encrypt(
      { name: CRYPTO.ALGORYTHM as string, iv: keyObject.iv },
      keyObject.key,
      textBuffer
    );
    return encryptedText;
  }

  /**
   * @summary Util function to decrypt data
   *
   * @param {BufferSource} encryptedText
   * @param {keyObject} keyObject
   *
   * @function decrypt
   */
  static async decryptPin(
    encryptedText: ArrayBuffer,
    keyObject: keyObject
  ): Promise<string> {
    const textDecoder = new TextDecoder();
    const decryptedText = await this.getSubtleCrypto().decrypt(
      { name: CRYPTO.ALGORYTHM as string, iv: keyObject.iv },
      keyObject.key,
      encryptedText
    );
    return textDecoder.decode(decryptedText);
  }
}<|MERGE_RESOLUTION|>--- conflicted
+++ resolved
@@ -1,12 +1,7 @@
 import * as x509 from "@peculiar/x509";
 import { Crypto, CryptoKey } from "@peculiar/webcrypto";
 import { stringFormat } from "@decaf-ts/decorator-validation";
-<<<<<<< HEAD
 import { isBrowser, Logging } from "@decaf-ts/logging";
-=======
-import { Logging } from "@decaf-ts/logging";
-import { isBrowser } from "@decaf-ts/logging";
->>>>>>> a03ff50b
 
 const crypto = new Crypto();
 x509.cryptoProvider.set(crypto);
@@ -345,11 +340,7 @@
     const textEncoder = new TextEncoder();
     if (data === undefined) {
       const genGenesis = crypto.randomUUID();
-<<<<<<< HEAD
       data = textEncoder.encode(genGenesis).buffer;
-=======
-      data = textEncoder.encode(genGenesis) as unknown as ArrayBuffer;
->>>>>>> a03ff50b
     }
 
     const importedKey = await this.getSubtleCrypto().importKey(
