import {
  CouchDBAdapter,
  CouchDBKeys,
  type MangoQuery,
} from "@decaf-ts/for-couchdb";
import { Client } from "@grpc/grpc-js";
import * as grpc from "@grpc/grpc-js";

import { Model, type Serializer } from "@decaf-ts/decorator-validation";
import { debug, Logger, MiniLogger } from "@decaf-ts/logging";
import { FabricFlags, PeerConfig } from "../shared/types";
import {
  connect,
  ConnectOptions,
  Gateway,
  Network,
  ProposalOptions,
  Contract as Contrakt,
  Signer,
} from "@hyperledger/fabric-gateway";
import { getIdentity, getSigner } from "./fabric-fs";
import {
  BaseError,
  Context,
  InternalError,
  OperationKeys,
  SerializationError,
  BulkCrudOperationKeys,
} from "@decaf-ts/db-decorators";
import { Adapter, final, PersistenceKeys, Repository } from "@decaf-ts/core";
import { FabricClientRepository } from "./FabricClientRepository";
import { FabricFlavour } from "../shared/constants";
import { ClientSerializer } from "../shared/ClientSerializer";
import type { FabricClientDispatch } from "./FabricClientDispatch";
<<<<<<< HEAD
import { HSMSignerFactoryCustom } from "./fabric-hsm";
=======
import { getPkcs11Signer } from "./fabric-hsm";
import type { Constructor } from "@decaf-ts/decoration";
>>>>>>> f8055e09

/**
 * @description Adapter for interacting with Hyperledger Fabric networks
 * @summary The FabricAdapter extends CouchDBAdapter to provide a seamless interface for interacting with Hyperledger Fabric networks.
 * It handles connection management, transaction submission, and CRUD operations against Fabric chaincode.
 * @template PeerConfig - Configuration type for connecting to a Fabric peer
 * @template FabricFlags - Flags specific to Fabric operations
 * @template Context<FabricFlags> - Context type containing Fabric-specific flags
 * @param config - Configuration for connecting to a Fabric peer
 * @param alias - Optional alias for the adapter instance
 * @class FabricClientAdapter
 * @example
 * ```typescript
 * // Create a new FabricAdapter instance
 * const config: PeerConfig = {
 *   mspId: 'Org1MSP',
 *   peerEndpoint: 'localhost:7051',
 *   channelName: 'mychannel',
 *   chaincodeName: 'mycc',
 *   contractName: 'mycontract',
 *   tlsCertPath: '/path/to/tls/cert',
 *   certDirectoryPath: '/path/to/cert/dir',
 *   keyDirectoryPath: '/path/to/key/dir'
 * };
 *
 * const adapter = new FabricAdapter(config, 'org1-adapter');
 *
 * // Use the adapter to interact with the Fabric network
 * const result = await adapter.read('users', 'user1', mySerializer);
 * ```
 * @mermaid
 * sequenceDiagram
 *   participant Client
 *   participant FabricAdapter
 *   participant Gateway
 *   participant Network
 *   participant Contract
 *   participant Chaincode
 *
 *   Client->>FabricAdapter: create(tableName, id, model, transient, serializer)
 *   FabricAdapter->>FabricAdapter: submitTransaction(OperationKeys.CREATE, [serializedModel], transient)
 *   FabricAdapter->>Gateway: connect()
 *   Gateway->>Network: getNetwork(channelName)
 *   Network->>Contract: getContract(chaincodeName, contractName)
 *   FabricAdapter->>Contract: submit(api, proposalOptions)
 *   Contract->>Chaincode: invoke
 *   Chaincode-->>Contract: response
 *   Contract-->>FabricAdapter: result
 *   FabricAdapter->>FabricAdapter: decode(result)
 *   FabricAdapter->>FabricAdapter: serializer.deserialize(decodedResult)
 *   FabricAdapter-->>Client: deserializedResult
 */
export class FabricClientAdapter extends CouchDBAdapter<
  PeerConfig,
  Client,
  FabricFlags,
  Context<FabricFlags>
> {
  /**
   * @description Static text decoder for converting Uint8Array to string
   */
  private static decoder = new TextDecoder("utf8");

  private static serializer = new ClientSerializer();

  /**
   * @description Static logger instance for the FabricAdapter class
   */
  private static log: Logger = new MiniLogger(FabricClientAdapter.name);

  /**
   * @description Gets the logger instance for this adapter
   * @summary Returns the static logger instance for the FabricAdapter class
   * @return {Logger} The logger instance
   */
  protected override get log(): Logger {
    return FabricClientAdapter.log;
  }

  protected readonly serializer: Serializer<any> =
    FabricClientAdapter.serializer;

  /**
   * @description Creates a new FabricAdapter instance
   * @summary Initializes a new adapter for interacting with a Hyperledger Fabric network
   * @param {PeerConfig} config - Configuration for connecting to a Fabric peer
   * @param {string} [alias] - Optional alias for the adapter instance
   */
  constructor(config: PeerConfig, alias?: string) {
    super(config, FabricFlavour, alias);
  }

  /**
   * @description Decodes a Uint8Array to a string
   * @summary Converts binary data received from Fabric to a string using UTF-8 encoding
   * @param {Uint8Array} data - The binary data to decode
   * @return {string} The decoded string
   */
  decode(data: Uint8Array): string {
    return FabricClientAdapter.decoder.decode(data);
  }

  override repository<M extends Model<true | false>>(): Constructor<
    Repository<
      M,
      MangoQuery,
      Adapter<
        PeerConfig,
        Client,
        MangoQuery,
        FabricFlags,
        Context<FabricFlags>
      >,
      FabricFlags,
      Context<FabricFlags>
    >
  > {
    return FabricClientRepository;
  }

  /**
   * @description Creates multiple records in a single transaction
   * @summary Submits a transaction to create multiple records in the Fabric ledger
   * @param {string} tableName - The name of the table/collection
   * @param {string[] | number[]} ids - Array of record identifiers
   * @param {Array<Record<string, any>>} models - Array of record data
   * @param {Record<string, any>} transient - Transient data for the transaction
   * @return {Promise<Array<Record<string, any>>>} Promise resolving to the created records
   */
  override async createAll(
    tableName: string,
    ids: string[] | number[],
    models: Record<string, any>[],
    transient: Record<string, any>
  ): Promise<Record<string, any>[]> {
    const log = this.log.for(this.createAll);
    if (ids.length !== models.length)
      throw new InternalError(
        `Ids and models must have the same length: ${ids.length} != ${models.length}`
      );
    log.info(`adding ${ids.length} entries to ${tableName} table`);
    log.verbose(`pks: ${ids}`);
    const result = await this.submitTransaction(
      BulkCrudOperationKeys.CREATE_ALL,
      [ids, models.map((m) => this.serializer.serialize(m, tableName))],
      transient
    );
    try {
      return JSON.parse(this.decode(result)).map((r: any) => JSON.parse(r));
    } catch (e: unknown) {
      throw new SerializationError(e as Error);
    }
  }

  /**
   * @description Reads multiple records in a single transaction
   * @summary Submits a transaction to read multiple records from the Fabric ledger
   * @param {string} tableName - The name of the table/collection
   * @param {string[] | number[]} ids - Array of record identifiers to read
   * @return {Promise<Array<Record<string, any>>>} Promise resolving to the retrieved records
   */
  override async readAll(
    tableName: string,
    ids: string[] | number[]
  ): Promise<Record<string, any>[]> {
    const log = this.log.for(this.readAll);
    log.info(`reading ${ids.length} entries to ${tableName} table`);
    log.verbose(`pks: ${ids}`);
    const result = await this.submitTransaction(
      BulkCrudOperationKeys.READ_ALL,
      [ids]
    );
    try {
      return JSON.parse(this.decode(result)).map((r: any) => JSON.parse(r));
    } catch (e: unknown) {
      throw new SerializationError(e as Error);
    }
  }

  /**
   * @description Updates multiple records in a single transaction
   * @summary Submits a transaction to update multiple records in the Fabric ledger
   * @param {string} tableName - The name of the table/collection
   * @param {string[] | number[]} ids - Array of record identifiers
   * @param {Array<Record<string, any>>} models - Array of updated record data
   * @param {Record<string, any>} transient - Transient data for the transaction
   * @return {Promise<Array<Record<string, any>>>} Promise resolving to the updated records
   */
  override async updateAll(
    tableName: string,
    ids: string[] | number[],
    models: Record<string, any>[],
    transient: Record<string, any>
  ): Promise<Record<string, any>[]> {
    const log = this.log.for(this.updateAll);
    if (ids.length !== models.length)
      throw new InternalError(
        `Ids and models must have the same length: ${ids.length} != ${models.length}`
      );
    log.info(`updating ${ids.length} entries to ${tableName} table`);
    log.verbose(`pks: ${ids}`);
    const result = await this.submitTransaction(
      BulkCrudOperationKeys.UPDATE_ALL,
      [ids, models.map((m) => this.serializer.serialize(m, tableName))],
      transient
    );
    try {
      return JSON.parse(this.decode(result)).map((r: any) => JSON.parse(r));
    } catch (e: unknown) {
      throw new SerializationError(e as Error);
    }
  }

  /**
   * @description Deletes multiple records in a single transaction
   * @summary Submits a transaction to delete multiple records from the Fabric ledger
   * @param {string} tableName - The name of the table/collection
   * @param {Array<string | number | bigint>} ids - Array of record identifiers to delete
   * @param {Serializer<any>} serializer - Serializer for the model data
   * @return {Promise<Array<Record<string, any>>>} Promise resolving to the deleted records
   */
  override async deleteAll(
    tableName: string,
    ids: (string | number | bigint)[]
  ): Promise<Record<string, any>[]> {
    const log = this.log.for(this.deleteAll);
    log.info(`deleting ${ids.length} entries to ${tableName} table`);
    log.verbose(`pks: ${ids}`);
    const result = await this.submitTransaction(
      BulkCrudOperationKeys.DELETE_ALL,
      [ids]
    );
    try {
      return JSON.parse(this.decode(result)).map((r: any) => JSON.parse(r));
    } catch (e: unknown) {
      throw new SerializationError(e as Error);
    }
  }

  /**
   * @description Prepares a model for persistence
   * @summary Converts a model instance into a format suitable for database storage,
   * handling column mapping and separating transient properties
   * @template M - The model type
   * @param {M} model - The model instance to prepare
   * @param pk - The primary key property name
   * @return The prepared data
   */
  override prepare<M extends Model>(
    model: M,
    pk: keyof M
  ): {
    record: Record<string, any>;
    id: string;
    transient?: Record<string, any>;
  } {
    const log = this.log.for(this.prepare);
    const split = Model.toTransient(model);
    if ((model as any)[PersistenceKeys.METADATA]) {
      log.silly(
        `Passing along persistence metadata for ${(model as any)[PersistenceKeys.METADATA]}`
      );
      Object.defineProperty(split.model, PersistenceKeys.METADATA, {
        enumerable: false,
        writable: false,
        configurable: true,
        value: (model as any)[PersistenceKeys.METADATA],
      });
    }

    return {
      record: split.model,
      id: model[pk] as string,
      transient: split.transient,
    };
  }

  /**
   * @description Converts database data back into a model instance
   * @summary Reconstructs a model instance from database data, handling column mapping
   * and reattaching transient properties
   * @template M - The model type
   * @param obj - The database record
   * @param {string|Constructor<M>} clazz - The model class or name
   * @param pk - The primary key property name
   * @param {string|number|bigint} id - The primary key value
   * @param [transient] - Transient properties to reattach
   * @return {M} The reconstructed model instance
   */
  override revert<M extends Model>(
    obj: Record<string, any>,
    clazz: string | Constructor<M>,
    pk: keyof M,
    id: string | number | bigint,
    transient?: Record<string, any>
  ): M {
    const log = this.log.for(this.revert);
    const ob: Record<string, any> = {};
    ob[pk as string] = id;
    const m = (
      typeof clazz === "string" ? Model.build(ob, clazz) : new clazz(ob)
    ) as M;
    log.silly(`Rebuilding model ${m.constructor.name} id ${id}`);
    const metadata = obj[PersistenceKeys.METADATA];
    const result = Object.keys(m).reduce((accum: M, key) => {
      (accum as Record<string, any>)[key] = obj[key];
      return accum;
    }, m);

    if (transient) {
      log.verbose(
        `re-adding transient properties: ${Object.keys(transient).join(", ")}`
      );
      Object.entries(transient).forEach(([key, val]) => {
        if (key in result && (result as any)[key] !== undefined)
          throw new InternalError(
            `Transient property ${key} already exists on model ${m.constructor.name}. should be impossible`
          );
        result[key as keyof M] = val;
      });
    }

    if (metadata) {
      log.silly(
        `Passing along ${this.flavour} persistence metadata for ${m.constructor.name} id ${id}: ${metadata}`
      );
      Object.defineProperty(result, PersistenceKeys.METADATA, {
        enumerable: false,
        configurable: false,
        writable: false,
        value: metadata,
      });
    }

    return result;
  }

  /**
   * @description Creates an index for a model
   * @summary This method is not implemented for Fabric and will throw an error
   * @template M - Type extending Model
   * @param {Constructor<M>} models - The model constructor
   * @return {Promise<void>} Promise that will throw an error
   */
  @debug()
  // eslint-disable-next-line @typescript-eslint/no-unused-vars
  protected index<M>(models: Constructor<M>): Promise<void> {
    throw new Error();
  }

  /**
   * @description Creates a single record
   * @summary Submits a transaction to create a record in the Fabric ledger
   * @param {string} tableName - The name of the table/collection
   * @param {string | number} id - The record identifier
   * @param {Record<string, any>} model - The record data
   * @param {Record<string, any>} transient - Transient data for the transaction
   * @return {Promise<Record<string, any>>} Promise resolving to the created record
   */
  @debug()
  @final()
  override async create(
    tableName: string,
    id: string | number,
    model: Record<string, any>,
    transient: Record<string, any>
  ): Promise<Record<string, any>> {
    const log = this.log.for(this.create);
    log.verbose(`adding entry to ${tableName} table`);
    log.debug(`pk: ${id}`);
    const result = await this.submitTransaction(
      OperationKeys.CREATE,
      [this.serializer.serialize(model, tableName)],
      transient
    );
    return this.serializer.deserialize(this.decode(result));
  }

  /**
   * @description Reads a single record
   * @summary Evaluates a transaction to read a record from the Fabric ledger
   * @param {string} tableName - The name of the table/collection
   * @param {string | number} id - The record identifier
   * @return {Promise<Record<string, any>>} Promise resolving to the retrieved record
   */
  @debug()
  @final()
  async read(
    tableName: string,
    id: string | number
  ): Promise<Record<string, any>> {
    const log = this.log.for(this.read);
    log.verbose(`reading entry from ${tableName} table`);
    log.debug(`pk: ${id}`);
    const result = await this.evaluateTransaction(OperationKeys.READ, [
      id.toString(),
    ]);
    return this.serializer.deserialize(this.decode(result));
  }

  override updatePrefix(
    tableName: string,
    id: string | number,
    model: Record<string, any>
  ) {
    const record: Record<string, any> = {};
    record[CouchDBKeys.TABLE] = tableName;
    record[CouchDBKeys.ID] = this.generateId(tableName, id);
    Object.assign(record, model);
    return [tableName, id, record];
  }

  /**
   * @description Updates a single record
   * @summary Submits a transaction to update a record in the Fabric ledger
   * @param {string} tableName - The name of the table/collection
   * @param {string | number} id - The record identifier
   * @param {Record<string, any>} model - The updated record data
   * @param {Record<string, any>} transient - Transient data for the transaction
   * @return {Promise<Record<string, any>>} Promise resolving to the updated record
   */
  @debug()
  @final()
  async update(
    tableName: string,
    id: string | number,
    model: Record<string, any>,
    transient: Record<string, any>
  ): Promise<Record<string, any>> {
    const log = this.log.for(this.update);
    log.verbose(`updating entry to ${tableName} table`);
    log.debug(`pk: ${id}`);
    const result = await this.submitTransaction(
      OperationKeys.UPDATE,
      [this.serializer.serialize(model, tableName)],
      transient
    );
    return this.serializer.deserialize(this.decode(result));
  }

  /**
   * @description Deletes a single record
   * @summary Submits a transaction to delete a record from the Fabric ledger
   * @param {string} tableName - The name of the table/collection
   * @param {string | number} id - The record identifier to delete
   * @return {Promise<Record<string, any>>} Promise resolving to the deleted record
   */
  @debug()
  @final()
  async delete(
    tableName: string,
    id: string | number
  ): Promise<Record<string, any>> {
    const log = this.log.for(this.delete);
    log.verbose(`deleting entry from ${tableName} table`);
    log.debug(`pk: ${id}`);
    const result = await this.submitTransaction(OperationKeys.DELETE, [
      id.toString(),
    ]);
    return this.serializer.deserialize(this.decode(result));
  }

  /**
   * @description Executes a raw query against the Fabric ledger
   * @summary Evaluates a transaction to perform a query using Mango Query syntax
   * @template V - The return type
   * @param {MangoQuery} rawInput - The Mango Query to execute
   * @param {boolean} process - Whether to process the result
   * @return {Promise<V>} Promise resolving to the query result
   * @mermaid
   * sequenceDiagram
   *   participant Client
   *   participant FabricAdapter
   *   participant Contract
   *   participant Chaincode
   *
   *   Client->>FabricAdapter: raw(rawInput, process)
   *   FabricAdapter->>FabricAdapter: JSON.stringify(rawInput)
   *   FabricAdapter->>FabricAdapter: evaluateTransaction("query", [input])
   *   FabricAdapter->>Contract: evaluate("query", proposalOptions)
   *   Contract->>Chaincode: invoke
   *   Chaincode-->>Contract: response
   *   Contract-->>FabricAdapter: result
   *   FabricAdapter->>FabricAdapter: JSON.parse(decode(result))
   *   FabricAdapter->>FabricAdapter: Process result based on type
   *   FabricAdapter-->>Client: processed result
   */
  @debug()
  // eslint-disable-next-line @typescript-eslint/no-unused-vars
  async raw<V>(rawInput: MangoQuery, process: boolean): Promise<V> {
    const log = this.log.for(this.raw);
    log.info(`Performing raw  query on table`);
    log.debug(`processing raw input for query: ${JSON.stringify(rawInput)}`);
    let input: string;
    try {
      input = JSON.stringify(rawInput);
    } catch (e: any) {
      throw new SerializationError(
        `Failed to process raw input for query: ${e}`
      );
    }
    let transactionResult: any;
    try {
      transactionResult = await this.evaluateTransaction("query", [input]);
    } catch (e: unknown) {
      throw this.parseError(e as Error);
    }
    let result: any;
    try {
      result = JSON.parse(this.decode(transactionResult));
    } catch (e: any) {
      throw new SerializationError(`Failed to process result: ${e}`);
    }

    const parseRecord = (record: Record<any, any>) => {
      if (Model.isModel(record)) return Model.build(record);
      return record;
    };

    if (Array.isArray(result)) {
      if (!result.length) return result as V;
      const el = result[0];
      if (Model.isModel(el))
        // if the first one is a model, all are models
        return result.map((el) => Model.build(el)) as V;
      return result as V;
    }

    return parseRecord(result as any) as V;
  }

  /**
   * @description Gets or creates a gRPC client for the Fabric peer
   * @summary Returns a cached client or creates a new one if none exists
   * @return {Promise<Client>} Promise resolving to the gRPC client
   */
  override getClient(): Client {
    if (!this._client)
      this._client = FabricClientAdapter.getClient(this.config);
    return this._client;
  }

  /**
   * @description Gets a Gateway instance for the Fabric network
   * @summary Creates a new Gateway instance using the current client
   * @return {Promise<Gateway>} Promise resolving to the Gateway instance
   */
  protected async Gateway(): Promise<Gateway> {
    return FabricClientAdapter.getGateway(this.config, this.client);
  }

  /**
   * @description Gets a Contract instance for the Fabric chaincode
   * @summary Creates a new Contract instance using the current Gateway
   * @return {Promise<Contrakt>} Promise resolving to the Contract instance
   */
  protected async Contract(): Promise<Contrakt> {
    return FabricClientAdapter.getContract(await this.Gateway(), this.config);
  }

  /**
   * @description Executes a transaction on the Fabric network
   * @summary Submits or evaluates a transaction on the Fabric chaincode
   * @param {string} api - The chaincode function to call
   * @param {boolean} submit - Whether to submit (true) or evaluate (false) the transaction
   * @param {any[]} [args] - Arguments to pass to the chaincode function
   * @param {Record<string, string>} [transientData] - Transient data for the transaction
   * @param {Array<string>} [endorsingOrganizations] - Organizations that must endorse the transaction
   * @return {Promise<Uint8Array>} Promise resolving to the transaction result
   * @mermaid
   * sequenceDiagram
   *   participant FabricAdapter
   *   participant Gateway
   *   participant Contract
   *   participant Chaincode
   *
   *   FabricAdapter->>Gateway: connect()
   *   FabricAdapter->>Contract: getContract()
   *   alt submit transaction
   *     FabricAdapter->>Contract: submit(api, proposalOptions)
   *   else evaluate transaction
   *     FabricAdapter->>Contract: evaluate(api, proposalOptions)
   *   end
   *   Contract->>Chaincode: invoke
   *   Chaincode-->>Contract: response
   *   Contract-->>FabricAdapter: result
   *   FabricAdapter->>Gateway: close()
   */
  protected async transaction(
    api: string,
    submit = true,
    args?: any[],
    transientData?: Record<string, string>,
    endorsingOrganizations?: Array<string>
  ): Promise<Uint8Array> {
    const log = this.log.for(this.transaction);
    const gateway = await this.Gateway();
    try {
      const contract = await this.Contract();
      log.verbose(
        `${submit ? "Submit" : "Evaluate"}ting transaction ${this.config.contractName}.${api}`
      );
      log.debug(`args: ${args?.map((a) => a.toString()).join("\n") || "none"}`);
      const method = submit ? contract.submit : contract.evaluate;

      // eslint-disable-next-line @typescript-eslint/no-unused-vars
      endorsingOrganizations = endorsingOrganizations?.length
        ? endorsingOrganizations
        : undefined;
      const proposalOptions: ProposalOptions = {
        arguments: args || [],
        transientData: transientData,
        // ...(endorsingOrganizations && { endorsingOrganizations }) // mspId list
      };

      return await method.call(contract, api, proposalOptions);
    } catch (e: any) {
      if (e.code === 10) {
        throw new Error(`${e.details[0].message}`);
      }
      throw this.parseError(e);
    } finally {
      this.log.debug(`Closing ${this.config.mspId} gateway connection`);
      gateway.close();
    }
  }

  /**
   * @description Parses an error into a BaseError
   * @summary Converts any error into a standardized BaseError
   * @param {Error | string} err - The error to parse
   * @param {string} [reason] - Optional reason for the error
   * @return {BaseError} The parsed error
   */
  override parseError(err: Error | string, reason?: string): BaseError {
    return FabricClientAdapter.parseError(err, reason);
  }

  /**
   * @description Submits a transaction to the Fabric network
   * @summary Executes a transaction that modifies the ledger state
   * @param {string} api - The chaincode function to call
   * @param {any[]} [args] - Arguments to pass to the chaincode function
   * @param {Record<string, string>} [transientData] - Transient data for the transaction
   * @param {Array<string>} [endorsingOrganizations] - Organizations that must endorse the transaction
   * @return {Promise<Uint8Array>} Promise resolving to the transaction result
   */
  async submitTransaction(
    api: string,
    args?: any[],
    transientData?: Record<string, string>,
    endorsingOrganizations?: Array<string>
  ): Promise<Uint8Array> {
    return this.transaction(
      api,
      true,
      args,
      transientData,
      endorsingOrganizations
    );
  }

  /**
   * @description Evaluates a transaction on the Fabric network
   * @summary Executes a transaction that does not modify the ledger state
   * @param {string} api - The chaincode function to call
   * @param {any[]} [args] - Arguments to pass to the chaincode function
   * @param {Record<string, string>} [transientData] - Transient data for the transaction
   * @param {Array<string>} [endorsingOrganizations] - Organizations that must endorse the transaction
   * @return {Promise<Uint8Array>} Promise resolving to the transaction result
   */
  async evaluateTransaction(
    api: string,
    args?: any[],
    transientData?: Record<string, string>,
    endorsingOrganizations?: Array<string>
  ): Promise<Uint8Array> {
    return this.transaction(
      api,
      false,
      args,
      transientData,
      endorsingOrganizations
    );
  }

  /**
   * @description Closes the connection to the Fabric network
   * @summary Closes the gRPC client if it exists
   * @return {Promise<void>} Promise that resolves when the client is closed
   */
  async close(): Promise<void> {
    if (this.client) {
      this.log.verbose(`Closing ${this.config.mspId} gateway client`);
      this.client.close();
    }
  }

  /**
   * @description Gets a Contract instance from a Gateway
   * @summary Retrieves a chaincode contract from the specified network
   * @param {Gateway} gateway - The Gateway instance
   * @param {PeerConfig} config - The peer configuration
   * @return {Contrakt} The Contract instance
   */
  static getContract(gateway: Gateway, config: PeerConfig): Contrakt {
    const log = this.log.for(this.getContract);
    const network = this.getNetwork(gateway, config.channel);
    let contract: Contrakt;
    try {
      log.debug(
        `Retrieving chaincode ${config.chaincodeName} contract ${config.contractName} from network ${config.channel}`
      );
      contract = network.getContract(config.chaincodeName, config.contractName);
    } catch (e: any) {
      throw this.parseError(e);
    }
    return contract;
  }

  /**
   * @description Gets a Network instance from a Gateway
   * @summary Connects to a specific channel on the Fabric network
   * @param {Gateway} gateway - The Gateway instance
   * @param {string} channelName - The name of the channel to connect to
   * @return {Network} The Network instance
   */
  static getNetwork(gateway: Gateway, channelName: string): Network {
    const log = this.log.for(this.getNetwork);
    let network: Network;
    try {
      log.debug(`Connecting to channel ${channelName}`);
      network = gateway.getNetwork(channelName);
    } catch (e: any) {
      throw this.parseError(e);
    }

    return network;
  }

  /**
   * @description Gets a Gateway instance for connecting to the Fabric network
   * @summary Creates a Gateway using the provided configuration and client
   * @param {PeerConfig} config - The peer configuration
   * @param {Client} [client] - Optional gRPC client, will be created if not provided
   * @return {Promise<Gateway>} Promise resolving to the Gateway instance
   */
  static async getGateway(config: PeerConfig, client?: Client) {
    return (await this.getConnection(
      client || (await this.getClient(config)),
      config
    )) as Gateway;
  }

  /**
   * @description Creates a gRPC client for connecting to a Fabric peer
   * @summary Initializes a client with TLS credentials for secure communication
   * @param {PeerConfig} config - The peer configuration
   * @return {Client} Promise resolving to the gRPC client
   */
  static getClient(config: PeerConfig): Client {
    const log = this.log.for(this.getClient);
    log.debug(`generating TLS credentials for msp ${config.mspId}`);
    const tlsCredentials = grpc.credentials.createSsl(
      typeof config.tlsCert === "string"
        ? Buffer.from(config.tlsCert)
        : config.tlsCert
    );
    log.debug(`generating Gateway Client for url ${config.peerEndpoint}`);
    return new Client(config.peerEndpoint, tlsCredentials);
  }

  /**
   * @description Establishes a connection to the Fabric network
   * @summary Creates a Gateway connection with identity and signer
   * @param {Client} client - The gRPC client
   * @param {PeerConfig} config - The peer configuration
   * @return {Promise<Gateway>} Promise resolving to the connected Gateway
   * @mermaid
   * sequenceDiagram
   *   participant Caller
   *   participant FabricAdapter
   *   participant Identity
   *   participant Signer
   *   participant Gateway
   *
   *   Caller->>FabricAdapter: getConnection(client, config)
   *   FabricAdapter->>Identity: getIdentity(mspId, certDirectoryPath)
   *   Identity-->>FabricAdapter: identity
   *   FabricAdapter->>Signer: getSigner(keyDirectoryPath)
   *   Signer-->>FabricAdapter: signer
   *   FabricAdapter->>FabricAdapter: Create ConnectOptions
   *   FabricAdapter->>Gateway: connect(options)
   *   Gateway-->>FabricAdapter: gateway
   *   FabricAdapter-->>Caller: gateway
   */
  static async getConnection(client: Client, config: PeerConfig) {
    const log = this.log.for(this.getConnection);
    log.debug(
      `Retrieving Peer Identity for ${config.mspId} under ${config.certCertOrDirectoryPath}`
    );
    const identity = await getIdentity(
      config.mspId,
      config.certCertOrDirectoryPath
    );
    log.debug(`Retrieving signer key from ${config.keyCertOrDirectoryPath}`);

    let signer: Signer,
      close = () => {};
    if (!config.hsm) {
      signer = await getSigner(config.keyCertOrDirectoryPath);
    } else {
      const hsm = new HSMSignerFactoryCustom(config.hsm.library);
      const identifier = hsm.getSKIFromCertificatePath(
        config.certCertOrDirectoryPath
      );
      const pkcs11Signer = hsm.newSigner({
        label: config.hsm.tokenLabel as string,
        pin: String(config.hsm.pin) as string,
        identifier: identifier,
        // userType: 1 /*CKU_USER */,
      });
      signer = pkcs11Signer.signer;

      close = pkcs11Signer.close;
    }

    const options = {
      client,
      identity: identity,
      signer: signer,
      // Default timeouts for different gRPC calls
      evaluateOptions: () => {
        return { deadline: Date.now() + 5000 }; // 5 seconds
      },
      endorseOptions: () => {
        return { deadline: Date.now() + 15000 }; // 15 seconds
      },
      submitOptions: () => {
        return { deadline: Date.now() + 5000 }; // 5 seconds
      },
      commitStatusOptions: () => {
        return { deadline: Date.now() + 60000 }; // 1 minute
      },
    } as ConnectOptions;

    log.debug(`Connecting to ${config.mspId}`);
    const gateway = connect(options);

    // TODO: replace?
    if (config.hsm) {
      gateway.close = new Proxy(gateway.close, {
        apply(target: () => void, thisArg: any, argArray: any[]): any {
          Reflect.apply(target, thisArg, argArray);
          close();
        },
      });
    }

    return gateway;
  }

  /**
   * @description Creates a new Dispatch instance for the Fabric client.
   * @summary This function is responsible for creating a new FabricClientDispatch instance that can be used to interact with the Fabric network.
   * @returns {Dispatch} A new Dispatch instance configured for the Fabric client.
   * @remarks The Dispatch instance is used to encapsulate the logic for interacting with the Fabric network, such as submitting transactions or querying data.
   * @example
   * const fabricDispatch = fabricClientAdapter.Dispatch();
   * fabricDispatch.submitTransaction('createProduct', { name: 'Product A', price: 100 });
   */
  override Dispatch(): FabricClientDispatch {
    return new FabricClientAdapter["_baseDispatch"]();
  }

  /**
   * @description Parses an error into a BaseError
   * @summary Converts any error into a standardized BaseError using the parent class implementation
   * @param {Error | string} err - The error to parse
   * @param {string} [reason] - Optional reason for the error
   * @return {BaseError} The parsed error
   */
  protected static override parseError(
    err: Error | string,
    reason?: string
  ): BaseError {
    return super.parseError(err, reason);
  }
}

FabricClientAdapter.decoration();
Adapter.setCurrent(FabricFlavour);<|MERGE_RESOLUTION|>--- conflicted
+++ resolved
@@ -5,10 +5,9 @@
 } from "@decaf-ts/for-couchdb";
 import { Client } from "@grpc/grpc-js";
 import * as grpc from "@grpc/grpc-js";
-
 import { Model, type Serializer } from "@decaf-ts/decorator-validation";
-import { debug, Logger, MiniLogger } from "@decaf-ts/logging";
-import { FabricFlags, PeerConfig } from "../shared/types";
+import { debug, type Logger, MiniLogger } from "@decaf-ts/logging";
+import { type FabricFlags, type PeerConfig } from "../shared/types";
 import {
   connect,
   ConnectOptions,
@@ -16,7 +15,7 @@
   Network,
   ProposalOptions,
   Contract as Contrakt,
-  Signer,
+  type Signer,
 } from "@hyperledger/fabric-gateway";
 import { getIdentity, getSigner } from "./fabric-fs";
 import {
@@ -32,12 +31,8 @@
 import { FabricFlavour } from "../shared/constants";
 import { ClientSerializer } from "../shared/ClientSerializer";
 import type { FabricClientDispatch } from "./FabricClientDispatch";
-<<<<<<< HEAD
 import { HSMSignerFactoryCustom } from "./fabric-hsm";
-=======
-import { getPkcs11Signer } from "./fabric-hsm";
-import type { Constructor } from "@decaf-ts/decoration";
->>>>>>> f8055e09
+import { type Constructor } from "@decaf-ts/decoration";
 
 /**
  * @description Adapter for interacting with Hyperledger Fabric networks
