--- conflicted
+++ resolved
@@ -53,6 +53,9 @@
     ctx?: Ctx
   ) {
     super(context, conf);
+    //
+    // if (!ctx) {
+    //   this.logger = new MiniLogger(context, conf);
     if (!ctx) throw new InternalError(`Context not provided`);
     this.logger = ctx.logging.getLogger(context) as unknown as Logger;
   }
@@ -112,7 +115,6 @@
  */
 const factory: LoggerFactory = (
   object?: string,
-<<<<<<< HEAD
   config?: Partial<LoggingConfig>,
   ctx?: Ctx
 ) => {
@@ -121,14 +123,6 @@
     config || {},
     ctx as Ctx
   );
-=======
-  config?: Partial<LoggingConfig> | undefined,
-  ctx?: Ctx
-) => {
-  if(!object)
-    throw new Error("Missing Object String");
-  return new ContractLogger(object, config || {}, ctx as any);
->>>>>>> b2a646ac
 };
 
 // Set the factory as the default logger factory
