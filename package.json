{
  "name": "@decaf-ts/for-fabric",
  "version": "0.0.4",
  "description": "template for ts projects",
  "type": "module",
  "exports": {
    "./client": {
      "require": "./lib/client/index.cjs",
      "import": "./lib/esm/client/index.js"
    },
    "./contracts": {
      "require": "./lib/contracts/index.cjs",
      "import": "./lib/esm/contracts/index.js"
    },
    "./shared": {
      "require": "./lib/shared/index.cjs",
      "import": "./lib/esm/shared/index.js"
    }
  },
  "types": "lib/index.d.ts",
<<<<<<< HEAD
=======
  "typesVersions": {
    "*": {
      "client": [
        "./lib/client/index.d.ts"
      ],
      "contracts": [
        "./lib/contracts/index.d.ts"
      ],
      "shared": [
        "./lib/shared/index.d.ts"
      ],
      "*": [
        "./lib/index.d.ts"
      ]
    }
  },
>>>>>>> b7eccbf8
  "scripts": {
    "do-install": "NPM_TOKEN=$(cat .npmtoken) npm install",
    "update-dependencies": "PREFIX=\"decaf-ts\"; npm ls | grep \"$PREFIX\" | awk -F/ '{print $NF}' | sed 's/@.*//' | xargs -I package npm update @\"$PREFIX\"/package",
    "update-scripts": "npx update-scripts",
    "on-first-run": "npx update-scripts --boot",
    "set-git-auth": "git config url.\"https://api:$(cat .token)@github.com/\".insteadOf \"https://github.com/\" && git config url.\"https://ssh:$(cat .token)@github.com/\".insteadOf \"ssh://git@github.com/\" && git config url.\"https://git:$(cat .token)@github.com/\".insteadOf \"git@github.com:\"",
    "flash-forward": "npx npm-check-updates -u && npm run do-install",
    "reset": "rm -rf * && git checkout . && git pull && npm run do-install",
    "build": "npx build-scripts --dev && sed -i -e '1i#!/usr/bin/env node\\' lib/bin/*.cjs",
    "build:contracts": "node ./lib/bin/build-contracts.cjs compile-contract --dev",
    "build:prod": "npx build-scripts --prod",
    "test": "jest --runInBand --coverage --detectOpenHandles",
    "test:unit": "jest --testPathPattern=\"/tests/unit\" --passWithNoTests --detectOpenHandles",
    "test:integration": "jest --testPathPattern=\"/tests/(integration)\" --passWithNoTests --detectOpenHandles",
    "test:all": "jest --testPathPattern=\"/tests/unit\" --passWithNoTests --detectOpenHandles --runInBand",
    "test:circular": "dpdm -T --no-warning --no-tree ./src/index.ts",
    "coverage": "rimraf ./workdocs/reports/data/*.json && npm run test:all -- --coverage --config=./workdocs/reports/jest.coverage.config.ts",
    "lint": "eslint .",
    "lint-fix": "eslint --fix .",
    "prepare-pr": "npm run lint-fix && npm run build:prod && npm run coverage && npm run docs",
    "prepare-release": "npm run lint-fix && npm run build:prod && npm run coverage && npm run docs",
    "release": "./bin/tag-release.sh",
    "clean-publish": "npx clean-publish",
    "drawings": "for FILE in workdocs/drawings/*.drawio; do echo \"converting $FILE to image...\" && docker run --rm -v $(pwd):/data rlespinasse/drawio-export --format png $FILE; done && cp -rf workdocs/drawings/export/* workdocs/resources/",
    "uml": "cd workdocs/uml && for FILE in ./*.puml; do docker run --rm -v $(pwd):/work -w /work miy4/plantuml -DPLANTUML_LIMIT_SIZE=8192 -tpng $FILE; done && cd ../.. && cp -fr workdocs/uml/*.png workdocs/resources/",
    "docs": "npx rimraf ./docs && mkdir docs && npx build-scripts --docs",
    "infrastructure:up": "docker compose -f ./docker/infrastructure/docker-compose.yaml up -d",
    "infrastructure:down": "docker compose -f ./docker/infrastructure/docker-compose.yaml down --rmi local -v",
    "publish-docs": "docker run -it --rm --user $(id -u):$(id -g) -v \"$(pwd)/workdocs/confluence:/content\" -e ATLASSIAN_API_TOKEN=$(cat .confluence-token) ghcr.io/markdown-confluence/publish:latest",
    "copy-storage": "sudo cp -R docker/infrastructure/storage docker/docker-data/ && sudo chmod -R 755 docker/docker-data",
    "repo:init": "codex exec \"$(cat ./.codex/prompts/repo-setup.md)\nbase_path is `./`, initialize the repository\" -s workspace-write",
    "repo:setup": "codex exec \"$(cat ./.codex/prompts/repo-setup.md)\nbase_path is ./\" -s workspace-write",
    "repo:doc": "codex exec \"$(cat ./.codex/prompts/doc.md) $(cat ./.codex/prompts/bulk-docs.md)\nbase_path is ./\" -s workspace-write",
    "repo:tests": "codex exec \"$(cat ./.codex/prompts/bulk-tests.md)\nbase_path is ./ and coverage is 95%\" -s workspace-write",
    "repo:readme": "codex exec \"$(cat ./.codex/prompts/update-readme.md)\nbase_path is ./\" -s workspace-write",
    "repo:pr": "npm run repo:doc && npm run repo:tests && npm run repo:readme",
    "sync-codex": "./bin/sync-codex.sh"
  },
  "repository": {
    "type": "git",
    "url": "git+https://github.com/decaf-ts/for-fabric.git"
  },
  "engines": {
    "node": ">=20.0.0",
    "npm": ">=10.0.0"
  },
  "files": [
    "lib",
    "dist"
  ],
  "keywords": [
    "hyperledger",
    "fabric",
    "blockchain",
    "chaincode",
    "ledger",
    "typescrip",
    "decaf",
    "grpc",
    "network",
    "contracts"
  ],
  "author": "Tiago Venceslau and Contributors",
  "license": "MPL-2.0",
  "bugs": {
    "url": "https://github.com/decaf-ts/for-fabric/issues"
  },
  "homepage": "https://github.com/decaf-ts/for-fabric#readme",
  "devDependencies": {
    "@decaf-ts/fabric-weaver": "latest",
    "@decaf-ts/utils": "latest"
  },
  "peerDependencies": {
    "@decaf-ts/core": "latest",
    "@decaf-ts/db-decorators": "latest",
    "@decaf-ts/decoration": "latest",
    "@decaf-ts/decorator-validation": "latest",
    "@decaf-ts/for-couchdb": "latest",
    "@decaf-ts/injectable-decorators": "latest",
    "@decaf-ts/transactional-decorators": "latest",
    "@decaf-ts/logging": "latest",
    "@decaf-ts/reflection": "latest"
  },
  "dependencies": {
    "@grpc/grpc-js": "^1.13.3",
    "@hyperledger/fabric-gateway": "^1.7.1",
    "@peculiar/webcrypto": "^1.5.0",
    "@peculiar/x509": "^1.13.0",
    "fabric-ca-client": "^2.2.20",
    "fabric-common": "^2.2.20",
    "fabric-contract-api": "^2.5.8",
    "fabric-network": "^2.2.20",
    "fabric-shim": "^2.5.8",
    "json-stringify-deterministic": "^1.0.12",
    "jsrsasign": "^11.1.0",
    "jsrsasign-util": "^1.0.5",
    "rollup-plugin-ts": "^3.4.5",
    "sort-keys-recursive": "^2.1.10"
  },
  "overrides": {
    "fabric-common": {
      "jsrsasign": "^11.1.0"
    },
    "fabric-ca-client": {
      "jsrsasign": "^11.1.0"
    }
  }
}<|MERGE_RESOLUTION|>--- conflicted
+++ resolved
@@ -18,25 +18,6 @@
     }
   },
   "types": "lib/index.d.ts",
-<<<<<<< HEAD
-=======
-  "typesVersions": {
-    "*": {
-      "client": [
-        "./lib/client/index.d.ts"
-      ],
-      "contracts": [
-        "./lib/contracts/index.d.ts"
-      ],
-      "shared": [
-        "./lib/shared/index.d.ts"
-      ],
-      "*": [
-        "./lib/index.d.ts"
-      ]
-    }
-  },
->>>>>>> b7eccbf8
   "scripts": {
     "do-install": "NPM_TOKEN=$(cat .npmtoken) npm install",
     "update-dependencies": "PREFIX=\"decaf-ts\"; npm ls | grep \"$PREFIX\" | awk -F/ '{print $NF}' | sed 's/@.*//' | xargs -I package npm update @\"$PREFIX\"/package",
